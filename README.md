# Jincor Auth
![](https://travis-ci.org/JincorTech/backend-auth.svg?branch=master)
![](https://habrastorage.org/webt/59/d5/42/59d542206afbe280817420.png)

## Why
There are a lot of authentication services. But we were looking for a containerized simple to use solution
with multi tenancy support and suitable for both: user authentication and services/tenants authentication.

Tenant is a user of the system permitted to read and write to database in its scope. If you don't need multi tenancy support, just create 1 tenant and add all users to it.

Service responsibilities

1. Tenant management
1. User management
2. Generation of JWT tokens
3. Validation of JWT tokens
4. Authentication

## How does it work
Jincor Auth service registers users with their username(login/email), company and tenant ID(for multi tenancy support).
When user makes attempt to login with his or her credentials, Auth service is trying to match credentials. If success
it generates unique random session key which is used as part of the JWT secret and stores this session to database. This means
that no one can validate token without making a call to Auth service because the JWT signature created using specific Auth's
secret key and random session id known only by Auth service.
This session mechanism is also used to invalidate tokens. Removing session key from the database will do the trick.


## Common workflow is following:

1. Create a user.
2. Login the user, save received token.
3. Verify saved token whenever authentication required.
4. Logout the user when necessary.
5. Delete the user when his account is not active anymore or deleted.


## API Endpoints
For more information, see [API Documentation](https://jincortech.github.io/backend-auth/index.html)

1. `/tenant` POST - register a tenant.
1. `/tenant/login` POST - login a tenant.
1. `/tenant/logout` POST - logout a tenant.
1. `/tenant/verify` POST - verify tenant's JWT token.
1. `/user` POST - create a new user.
1. `/user/{login}` DELETE - delete specific user.
1. `/auth/` POST - log user in.
1. `/auth/verify` POST - verify the given token.
1. `/auth/logout` POST - logout user.

## How to build

### For development

1. Clone this repo.
1. Run `docker-compose build --no-cache`.
1. Start development containers: `docker-compose up -d`.
1. If you want to update/install dependency run: `docker-compose exec auth npm i some-dep`.
IMPORTANT: To keep your changes in container you have to commit it: `docker commit registry.jincor.com/backend/auth-develop:latest`.
1. To run tests run `docker-compose exec auth npm test`

<<<<<<< HEAD
1. `/tenant` POST - register a tenant.
1. `/tenant/login` POST - login a tenant.
1. `/tenant/logout` POST - logout a tenant.
1. `/tenant/verify` POST - verify tenant's JWT token.
1. `/user` POST - create a new user.
1. `/user/{login}` DELETE - delete specific user.
1. `/auth/` POST - log user in.
1. `/auth/verify` POST - verify the given token.
1. `/auth/logout` POST - logout user.

## How to build

### For development

1. Clone this repo.
1. Run `docker-compose build --no-cache`.
1. Start development containers: `docker-compose up -d`.
1. If you want to update/install dependency run: `docker-compose exec auth npm i some-dep`.
IMPORTANT: To keep your changes in container you have to commit it: `docker commit registry.jincor.com/backend/auth-develop:latest`.
1. To run tests run `docker-compose exec auth npm test`

=======
>>>>>>> de2f80e9
### For production
1. Clone this repo.
1. Run `docker-compose -f docker-compose.prod.yml build --no-cache`.
1. To start prod containers: `docker-compose -f docker-compose.prod.yml up -d`.
1. Push to registry: `docker push registry.jincor.com/backend/auth:latest`.<|MERGE_RESOLUTION|>--- conflicted
+++ resolved
@@ -58,7 +58,6 @@
 IMPORTANT: To keep your changes in container you have to commit it: `docker commit registry.jincor.com/backend/auth-develop:latest`.
 1. To run tests run `docker-compose exec auth npm test`
 
-<<<<<<< HEAD
 1. `/tenant` POST - register a tenant.
 1. `/tenant/login` POST - login a tenant.
 1. `/tenant/logout` POST - logout a tenant.
@@ -80,8 +79,6 @@
 IMPORTANT: To keep your changes in container you have to commit it: `docker commit registry.jincor.com/backend/auth-develop:latest`.
 1. To run tests run `docker-compose exec auth npm test`
 
-=======
->>>>>>> de2f80e9
 ### For production
 1. Clone this repo.
 1. Run `docker-compose -f docker-compose.prod.yml build --no-cache`.
