# Jincor Auth
![Jincor logo](https://raw.githubusercontent.com/JincorTech/backend-auth/master/Logo.png)

Jincor Auth is a service that manages JWT-authentication, it's main responsibilities are:

1. Users management.
2. Generation of JWT tokens.
3. Validation of JWT tokens.

## How does it work
Jincor Auth service registers users with their username(login/email), company and tenant ID(for multi tenancy support).
When user makes attempt to login with his or her credentials, Auth service is trying to match credentials. If success
it generates unique random session key which is used as part of the JWT secret and stores this session to database. This means
that no one can validate token without making a call to Auth service because the JWT signature created using specific Auth's
secret key and random session id known only by Auth service.
This session mechanism is also used to invalidate tokens. Removing session key from the database will do the trick.


## Common workflow is following:

1. Create a user.
2. Login the user, save received token.
3. Verify saved token whenever authentication required.
4. Logout the user when necessary.
5. Delete the user when his account is not active anymore or deleted.


## API Endpoints
For more information, see [API Blueprint](./apiary.apib)

1. `/user` POST - create a new user
2. `/user/{login}` DELETE - delete specific user
3. `/auth/` POST - log user in
4. `/auth/verify` POST - verify the given token
<<<<<<< HEAD
5. `/auth/logout` POST - logout user


## API Security Checklist
Checklist of the most important security countermeasures when designing, testing, and releasing your API.

------------------------------------------------------------------------------
### Authentication
- [x] Don't use `Basic Auth` Use standard authentication (e.g. JWT, OAuth).
- [x] Don't reinvent the wheel in `Authentication`, `token generating`, `password storing` use the standards.

#### JWT (JSON Web Token)
- [x] Use random complicated key (`JWT Secret`) to make brute forcing token very hard.
- [x] Don't extract the algorithm from the payload. Force algorithm in the backend (`HS256` or `RS256`). 
- [x] Make token expiration (`TTL`, `RTTL`) as short as possible.
- [x] Don't store sensitive data in the JWT payload, it can be decoded [easily](https://jwt.io/#debugger-io).

### Access
- [x] Limit requests (Throttling) to avoid DDoS / Bruteforce attacks.
- [x] Use HTTPS on server side to avoid MITM (Man In The Middle Attack).
- [x] Use `HSTS` header with SSL to avoid SSL Strip attack.

### Input
- [x] Use proper HTTP method according to operation , `GET (read)`, `POST (create)`, `PUT (replace/update)` and `DELETE (to delete a record)`.
- [x] Validate `content-type` on request Accept header ( Content Negotiation ) to allow only your supported format (e.g. `application/xml` , `application/json` ... etc) and respond with `406 Not Acceptable` response if not matched.
- [x] Validate `content-type` of posted data as you accept (e.g. `application/x-www-form-urlencoded` , `multipart/form-data ,application/json` ... etc ).
- [ ] Validate User input to avoid common vulnerabilities (e.g. `XSS`, `SQL-Injection` , `Remote Code Execution` ... etc).
- [x] Don't use any sensitive data ( `credentials` , `Passwords`, `security tokens`, or `API keys`) in the URL, but use standard Authorization header.

### Processing
- [ ] Check if all endpoint protected behind the authentication to avoid broken authentication.
- [x] Don't use auto increment id's use `UUID` instead.
- [ ] Do not forget to turn the DEBUG mode OFF.

### Output
- [x] Send `X-Content-Type-Options: nosniff` header.
- [x] Send `X-Frame-Options: deny` header.
- [x] Send `Content-Security-Policy: default-src 'none'` header.
- [x] Remove fingerprinting headers - `X-Powered-By`, `Server`, `X-AspNet-Version` etc.
- [x] Force `content-type` for your response , if you return `application/json` then your response `content-type` is `application/json`.
- [x] Don't return sensitive data like `credentials` , `Passwords`, `security tokens`.
- [x] Return the proper status code according to the operation completed. (e.g. `200 OK` , `400 Bad Request` , `401 Unauthorized`, `405 Method Not Allowed` ... etc).
=======
5. `/auth/logout` POST - logout user
>>>>>>> 6dd8915c
<|MERGE_RESOLUTION|>--- conflicted
+++ resolved
@@ -32,49 +32,4 @@
 2. `/user/{login}` DELETE - delete specific user
 3. `/auth/` POST - log user in
 4. `/auth/verify` POST - verify the given token
-<<<<<<< HEAD
-5. `/auth/logout` POST - logout user
-
-
-## API Security Checklist
-Checklist of the most important security countermeasures when designing, testing, and releasing your API.
-
-------------------------------------------------------------------------------
-### Authentication
-- [x] Don't use `Basic Auth` Use standard authentication (e.g. JWT, OAuth).
-- [x] Don't reinvent the wheel in `Authentication`, `token generating`, `password storing` use the standards.
-
-#### JWT (JSON Web Token)
-- [x] Use random complicated key (`JWT Secret`) to make brute forcing token very hard.
-- [x] Don't extract the algorithm from the payload. Force algorithm in the backend (`HS256` or `RS256`). 
-- [x] Make token expiration (`TTL`, `RTTL`) as short as possible.
-- [x] Don't store sensitive data in the JWT payload, it can be decoded [easily](https://jwt.io/#debugger-io).
-
-### Access
-- [x] Limit requests (Throttling) to avoid DDoS / Bruteforce attacks.
-- [x] Use HTTPS on server side to avoid MITM (Man In The Middle Attack).
-- [x] Use `HSTS` header with SSL to avoid SSL Strip attack.
-
-### Input
-- [x] Use proper HTTP method according to operation , `GET (read)`, `POST (create)`, `PUT (replace/update)` and `DELETE (to delete a record)`.
-- [x] Validate `content-type` on request Accept header ( Content Negotiation ) to allow only your supported format (e.g. `application/xml` , `application/json` ... etc) and respond with `406 Not Acceptable` response if not matched.
-- [x] Validate `content-type` of posted data as you accept (e.g. `application/x-www-form-urlencoded` , `multipart/form-data ,application/json` ... etc ).
-- [ ] Validate User input to avoid common vulnerabilities (e.g. `XSS`, `SQL-Injection` , `Remote Code Execution` ... etc).
-- [x] Don't use any sensitive data ( `credentials` , `Passwords`, `security tokens`, or `API keys`) in the URL, but use standard Authorization header.
-
-### Processing
-- [ ] Check if all endpoint protected behind the authentication to avoid broken authentication.
-- [x] Don't use auto increment id's use `UUID` instead.
-- [ ] Do not forget to turn the DEBUG mode OFF.
-
-### Output
-- [x] Send `X-Content-Type-Options: nosniff` header.
-- [x] Send `X-Frame-Options: deny` header.
-- [x] Send `Content-Security-Policy: default-src 'none'` header.
-- [x] Remove fingerprinting headers - `X-Powered-By`, `Server`, `X-AspNet-Version` etc.
-- [x] Force `content-type` for your response , if you return `application/json` then your response `content-type` is `application/json`.
-- [x] Don't return sensitive data like `credentials` , `Passwords`, `security tokens`.
-- [x] Return the proper status code according to the operation completed. (e.g. `200 OK` , `400 Bad Request` , `401 Unauthorized`, `405 Method Not Allowed` ... etc).
-=======
-5. `/auth/logout` POST - logout user
->>>>>>> 6dd8915c
+5. `/auth/logout` POST - logout user